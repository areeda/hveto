--- conflicted
+++ resolved
@@ -468,13 +468,7 @@
 
     # work out the vetoes for this round
     allaux = auxiliary[winner.name][
-<<<<<<< HEAD
         auxiliary[winner.name][scol] >= winner.snr]
-    coincs = core.find_coincidences(allaux['time'], primary['time'],
-                                    dt=winner.window)
-=======
-        auxiliary[winner.name]['snr'] >= winner.snr]
->>>>>>> fff6ddd1
     winner.events = allaux
     coincs = allaux[core.find_coincidences(allaux['time'], primary['time'],
                                            dt=winner.window)]
@@ -584,20 +578,12 @@
         wname = round.winner.name.replace('_', r'\_')
     else:
         wname = round.winner.name
-<<<<<<< HEAD
     beforel = 'Before\n[%d]' % len(before)
     afterl = 'After\n[%d]' % len(primary)
     vetoedl = 'Vetoed\n[%d]' % len(vetoed)
     beforeauxl = 'Before\n[%d]' % len(beforeaux)
     usedl = 'Used\n[%d]' % len(winner.events)
-=======
-    beforel = 'Before\n[%d]' % before.size
-    afterl = 'After\n[%d]' % primary.size
-    vetoedl = 'Vetoed\n[%d]' % vetoed.size
-    beforeauxl = 'Before\n[%d]' % beforeaux.size
-    usedl = 'Used\n[%d]' % winner.events.size
-    coincl = 'Coinc.\n[%d]' % coincs.size
->>>>>>> fff6ddd1
+    coincl = 'Coinc.\n[%d]' % len(coincs)
     title = '%s Hveto round %d' % (ifo, round.n)
     ptitle = '%s: primary impact' % title
     atitle = '%s: auxiliary use' % title
@@ -653,15 +639,9 @@
     # snr versus time
     png = pngname % 'AUX_SNR_TIME'
     plot.veto_scatter(
-<<<<<<< HEAD
-        png, beforeaux, winner.events, x='time', y=auxscol, label1=beforeauxl,
-        label2=usedl, epoch=start, xlim=[start, end], ylabel=auxslabel,
-        title=atitle, subtitle=subtitle)
-=======
-        png, beforeaux, (winner.events, coincs), x='time', y='snr',
+        png, beforeaux, (winner.events, coincs), x='time', y=auxscol,
         label1=beforeauxl, label2=(usedl, coincl), epoch=start,
-        xlim=[start, end], ylabel=statlabel, title=atitle, subtitle=subtitle)
->>>>>>> fff6ddd1
+        xlim=[start, end], ylabel=auxslabel, title=atitle, subtitle=subtitle)
     logger.debug("Figure written to %s" % png)
     round.plots.append(png)
 
