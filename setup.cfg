; -- metadata ---------------

[versioneer]
VCS = git
style = pep440
versionfile_source = hveto/_version.py
versionfile_build = hveto/_version.py
tag_prefix =
parentdir_prefix =

[bdist_wheel]
universal = 1

[metadata]
name = hveto
author = Joshua Smith
author_email = joshua.smith@ligo.org
license = GPL-3.0-or-later
license_file = LICENSE
keywords = physics, astronomy, gravitational-waves, ligo
url = https://github.com/gwdetchar/hveto/
description = A python implementation of the HierarchicalVeto (hveto) algorithm.
long_description = file: README.rst
classifiers =
	Development Status :: 5 - Production/Stable
	Intended Audience :: Developers
	Intended Audience :: End Users/Desktop
	Intended Audience :: Science/Research
	License :: OSI Approved :: GNU General Public License v3 or later (GPLv3+)
	Natural Language :: English
	Operating System :: POSIX
	Operating System :: Unix
	Operating System :: MacOS
	Programming Language :: Python
	Programming Language :: Python :: 3
	Programming Language :: Python :: 3.6
	Programming Language :: Python :: 3.7
	Programming Language :: Python :: 3.8
	Programming Language :: Python :: 3.9
	Topic :: Scientific/Engineering
	Topic :: Scientific/Engineering :: Astronomy
	Topic :: Scientific/Engineering :: Physics

[options]
zip_safe = False
packages = find:
<<<<<<< HEAD
scripts =
	bin/hveto
	bin/hveto-cache-events
	bin/hveto-safety
	bin/hveto-safety-aux-plot.py
	bin/hveto-safety-get-trigs.py
	bin/safety-trig-summary.py
	bin/hveto-trace
python_requires = >=3.5.0
=======
python_requires = >=3.6
>>>>>>> 2f82112b
setup_requires =
	setuptools >=30.3.0
install_requires =
	gwdetchar >= 2.0.0
	gwpy >=2.0.0
	gwtrigfind
	lxml
	MarkupPy >=1.14
	matplotlib >=3.1
	numpy >=1.10
	python-ligo-lw >= 1.5.0
	scipy
tests_require =
	coverage
	flake8
	pytest >=3.1.0

[options.entry_points]
console_scripts =
	hveto = hveto.__main__:main
	hveto-cache-events = hveto.cli.cache_events:main
	hveto-trace = hveto.cli.trace:main

[options.extras_require]
doc =
	sphinx
	numpydoc
	sphinx_rtd_theme
	sphinxcontrib_programoutput
	sphinxcontrib_epydoc

[tool:pytest]
; print skip reasons
addopts = -r s

; -- tools ------------------

[coverage:run]
source = hveto
omit =
	hveto/tests/*
	hveto/*version*

[flake8]
exclude =
	__pycache__,
	.eggs/,
	.git/,
	build/,
	docs/,
	hveto/_version.py,
	versioneer.py,
per-file-ignores =
	__init__.py:F401,<|MERGE_RESOLUTION|>--- conflicted
+++ resolved
@@ -44,19 +44,7 @@
 [options]
 zip_safe = False
 packages = find:
-<<<<<<< HEAD
-scripts =
-	bin/hveto
-	bin/hveto-cache-events
-	bin/hveto-safety
-	bin/hveto-safety-aux-plot.py
-	bin/hveto-safety-get-trigs.py
-	bin/safety-trig-summary.py
-	bin/hveto-trace
-python_requires = >=3.5.0
-=======
 python_requires = >=3.6
->>>>>>> 2f82112b
 setup_requires =
 	setuptools >=30.3.0
 install_requires =
