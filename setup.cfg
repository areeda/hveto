--- conflicted
+++ resolved
@@ -107,7 +107,6 @@
 source = hveto
 omit =
 	hveto/tests/*
-<<<<<<< HEAD
 	hveto/*version*
 
 [flake8]
@@ -124,6 +123,3 @@
 	versioneer.py,
 per-file-ignores =
 	__init__.py:F401,
-=======
-	hveto/*version*
->>>>>>> 30fb576f
