--- conflicted
+++ resolved
@@ -89,12 +89,8 @@
     # write banner
     page.div(class_='page-header', role='banner')
     page.h1("%s HierarchicalVeto" % ifo, class_='pb-2 mt-3 mb-2 border-bottom')
-<<<<<<< HEAD
-    td = timedelta(seconds=(end-start))
-=======
 
     td = timedelta(seconds=(end - start))
->>>>>>> 30fb576f
     page.h3(f"{start} - {end} {tconvert(start)} - {tconvert(end)} -- {td}", class_='mt-3')
     page.div.close()
     return page()
