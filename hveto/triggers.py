# -*- coding: utf-8 -*-
# Copyright (C) Joshua Smith (2016-)
#
# This file is part of the hveto python package.
#
# hveto is free software: you can redistribute it and/or modify
# it under the terms of the GNU General Public License as published by
# the Free Software Foundation, either version 3 of the License, or
# (at your option) any later version.
#
# hveto is distributed in the hope that it will be useful,
# but WITHOUT ANY WARRANTY; without even the implied warranty of
# MERCHANTABILITY or FITNESS FOR A PARTICULAR PURPOSE.  See the
# GNU General Public License for more details.
#
# You should have received a copy of the GNU General Public License
# along with hveto.  If not, see <http://www.gnu.org/licenses/>.

"""Trigger I/O utilities for hveto
"""

import glob
import os.path
import re
import warnings
from collections import OrderedDict

import numpy

from astropy.table import vstack as vstack_tables

import gwtrigfind

from gwpy.io import cache as io_cache
from gwpy.io.utils import file_list
from gwpy.io.registry import get_read_format
from gwpy.table import EventTable
from gwpy.table.filters import in_segmentlist
from gwpy.table.io.pycbc import filter_empty_files as filter_empty_pycbc_files
from gwpy.segments import SegmentList

# Table metadata keys to keep
TABLE_META = ('tablename',)

DEFAULT_FORMAT = {
    # ETG      format
    "omicron": "hdf5",
    "pycbc_live": "hdf5.pycbc_live",
    "kleinewelle": "ligolw",
    "dmt_omega": "ligolw",
}

DEFAULT_TRIGFIND_OPTIONS = {
    # ETG          format
    ("dmt_omega", "ligolw"): {
        "ext": "xml.gz",
    },
    ("kleinewelle", "ligolw"): {
        "ext": "xml.gz",
    },
    ("omicron", "hdf5"): {
        "ext": "h5",
    },
    ("omicron", "ligolw"): {
        "ext": "xml.gz",
    },
    ("omicron", "root.omicron"): {
        "ext": "root",
    }
}

_SNGL_BURST_OPTIONS = {
    "tablename": "sngl_burst",
    "columns": ["peak", "peak_frequency", "snr"],
    "use_numpy_dtypes": True,
}

DEFAULT_READ_OPTIONS = {
    # ETG          format
    ("dmt_omega", "ligolw"): _SNGL_BURST_OPTIONS,
    ("kleinewelle", "ligolw"): _SNGL_BURST_OPTIONS,
    ("omicron", "ligolw"): _SNGL_BURST_OPTIONS,
    ("omicron", "hdf5"): {
        "path": "triggers",
        "columns": ["time", "frequency", "snr"],
    },
    ("pycbc_live", "hdf5.pycbc_live"): {
        "extended_metadata": False,
        "loudest": True,
        "columns": ["end_time", "template_duration", "new_snr"],
    },
}


# -- find files/channels ------------------------------------------------------

def find_trigger_files(channel, etg, segments, **kwargs):
    """Find trigger files for a given channel and ETG

    Parameters
    ----------
    channel : `str`
        name of channel to find

    etg : `str`
        name of event trigger generator to find

    segments : :class:`~ligo.segments.segmentlist`
        list of segments to find

    **kwargs
        all other keyword arguments are passed to
        `gwtrigfind.find_trigger_urls`

    Returns
    -------
    cache : `list` of `str`
        cache of trigger file paths

    See Also
    --------
    gwtrigfind.find_trigger_urls
        for details on file discovery
    """
    # format arguments
    etg = _sanitize_name(etg)
    try:
        readfmt = kwargs.pop("format", DEFAULT_FORMAT[etg])
    except KeyError:
        raise ValueError("unsupported ETG {!r}".format(etg))
    for key, val in DEFAULT_TRIGFIND_OPTIONS.get((etg, readfmt), {}).items():
        kwargs.setdefault(key, val)

    cache = []
    for start, end in segments:
        try:
            cache.extend(gwtrigfind.find_trigger_files(channel, etg, start,
                                                       end, **kwargs))
        except ValueError as e:
            if str(e).lower().startswith('no channel-level directory'):
                warnings.warn(str(e))
            else:
                raise

    # sanitise URLs (remove 'file://' prefix, etc)
    cache = file_list(cache)

    # remove 'empty' pycbc files from the cache
    if etg == "pycbc_live":
        ifo = channel.split(":", 1)[0]
        cache = filter_empty_pycbc_files(cache, ifo=ifo)

    return type(cache)(OrderedDict.fromkeys(cache))


re_delim = re.compile('[_-]')


def find_auxiliary_channels(etg, gps='*', ifo='*', cache=None):
    """Find all auxiliary channels processed by a given ETG

    If `cache=None` is given (default), the channels are parsed from the
    ETG archive under ``/home/detchar/triggers``. Otherwise, the channel
    names are parsed from the files in the `cache`, assuming they follow
    the T050017 file-naming convention.

    Parameters
    ----------
    etg : `str`
        name of the trigger generator
    gps : `int`, `tuple`, optional
        GPS reference time, or pair of times indicating [start, end),
        at which to find channels
    ifo : `str`, optional
        interferometer prefix for which to find channels
    cache : `list` of `str`, optional
        `list` of files from which to parse channels

    Returns
    -------
    channels : `list` of `str`
        the names of all available auxiliary channels
    """
    out = set()
    if cache is not None:
        for url in cache:
            try:
                ifo, name = os.path.basename(url).split('-')[:2]
            except AttributeError:  # CacheEntry
                ifo = url.observatory
                name = url.description
            channel = '%s:%s' % (ifo, name.replace('_', '-', 1))
            if channel.lower().endswith(etg.lower()):
                channel = channel[:-len(etg)]
            out.add(u'%s' % channel.rstrip('_'))
    else:
        if not isinstance(gps, (list, tuple)):
            gps = (gps, gps)
        gps5 = int(str(gps[0])[:5])
        gpse = int(str(gps[-1])[:5])
        while gps5 <= gpse and gps5 * 1e5 < gps[-1]:
            channels = glob.glob(os.path.join(
                '/home/detchar/triggers', ifo, '*', str(gps5)))
            if len(channels) == 0:  # try old convention
                channels = glob.glob(os.path.join(
                    '/home/detchar/triggers', '*', ifo, '*', str(gps5)))
                use_o2 = False
            else:
                use_o2 = True
            stub = '_%s' % etg.lower()
            for path in channels:
                path = os.path.split(path)[0]
                if not path.lower().endswith('_%s' % etg.lower()):
                    continue
                ifo, name = path[:-len(stub)].rsplit(os.path.sep)[-2:]
                if use_o2:
                    out.add(u'%s:%s' % (ifo, name.replace('_', '-', 1)))
                else:
                    out.add(u'%s:%s' % (ifo, name))
            gps5 += 1
    return sorted(out)


# -- read ---------------------------------------------------------------------


def _sanitize_name(name):
    return re.sub(r"[-_.]", "_", name).lower()


def _format_params(channel, etg, fmt, trigfind_kwargs, read_kwargs):
    # format kwargs for trigfind
    if trigfind_kwargs is None:
        trigfind_kwargs = {}
    for key, val in DEFAULT_TRIGFIND_OPTIONS.get((etg, fmt), {}).items():
        trigfind_kwargs.setdefault(key, val)

    # format default read kwargs
    for key, val in DEFAULT_READ_OPTIONS.get((etg, fmt), {}).items():
        read_kwargs.setdefault(key, val)
    read_kwargs.setdefault("format", fmt)

    # format params
    for key in read_kwargs:
<<<<<<< HEAD
        if (key.endswith(('columns', 'names', 'branches')) and isinstance(read_kwargs[key], str)):
=======
        if key.endswith(('columns', 'names', 'branches')) and isinstance(read_kwargs[key], str):
>>>>>>> 30fb576f
            read_kwargs[key] = [x.strip() for x in read_kwargs[key].split(',')]

    # custom params for ETGs
    if etg == "pycbc_live":
        read_kwargs.setdefault("ifo", channel.split(":", 1)[0])

    return trigfind_kwargs, read_kwargs


def get_triggers(channel, etg, segments, cache=None, snr=None, frange=None,
<<<<<<< HEAD
                 raw=False, extra_times=None, trigfind_kwargs={},
                 **read_kwargs):
=======
                 raw=False, extra_times=None, trigfind_kwargs={}, **read_kwargs):
>>>>>>> 30fb576f
    """Get triggers for the given channel
    """
    etg = _sanitize_name(etg)
    # format arguments
    try:
        readfmt = read_kwargs.pop("format", DEFAULT_FORMAT[etg])
    except KeyError:
        raise ValueError("unsupported ETG {!r}".format(etg))
    if not readfmt and cache:
        # try to identify format from files in cache
        readfmt = get_read_format(EventTable, cache[0], {}, {})
    trigfind_kwargs, read_kwargs = _format_params(
        channel,
        etg,
        readfmt,
        trigfind_kwargs,
        read_kwargs
    )

    # find triggers
    if cache is None:
        cache = find_trigger_files(channel, etg, segments, **trigfind_kwargs)

    # read files
    tables = []
    for segment in segments:
        segaslist = SegmentList([segment])
        segcache = io_cache.sieve(cache, segment=segment)
        # try and work out if cache overextends segment (so we need to crop)
        cachesegs = io_cache.cache_segments(segcache)
        outofbounds = abs(cachesegs - segaslist)
        if segcache:
            # if len(segcache) == 1:  # just pass the single filename
            #     segcache = segcache[0]
            # read trigger files one by one so we can ignore empty ones
<<<<<<< HEAD
=======

>>>>>>> 30fb576f
            # new = EventTable.read(segcache, **read_kwargs)
            new: EventTable = None
            for trig_file in segcache:
                trig_tbl = EventTable.read(trig_file, **read_kwargs)
                if len(trig_tbl) > 0:
                    if new:
                        new = vstack_tables([new, trig_tbl])
                    else:
                        new = trig_tbl
                else:
                    pass    # place for a breakpoint

<<<<<<< HEAD
            if new is not None and len(new) > 0:
                new.meta = {k: new.meta[k] for k in TABLE_META if new.meta.get(k)}
=======
                if new is not None and len(new) > 0:
                    new.meta = {k: new.meta[k] for k in TABLE_META if new.meta.get(k)}

>>>>>>> 30fb576f
                if outofbounds:
                    new = new[in_segmentlist(new[new.dtype.names[0]], segaslist)]
                tables.append(new)
    if len(tables):
        table = vstack_tables(tables)
    else:
        table = EventTable(names=read_kwargs.get(
            'columns', ['time', 'frequency', 'snr']))

    # parse time, frequency-like and snr-like column names
    columns = table.dtype.names
    tcolumn = columns[0]
    fcolumn = columns[1]
    scolumn = columns[2]

    # filter
    keep = numpy.ones(len(table), dtype=bool)
    if snr is not None:
        keep &= table[scolumn] >= snr
    if frange is not None:
        keep &= table[fcolumn] >= frange[0]
        keep &= table[fcolumn] < frange[1]
    table = table[keep]

    if extra_times:
        f_low = min(table[fcolumn])
        s_low = min(table[scolumn])
        for time in extra_times:
            extra_row = numpy.zeros(len(table.colnames))
            extra_row[0] = time
            extra_row[1] = f_low
            extra_row[2] = s_low
            table.add_row(extra_row)

    # return basic table if 'raw'
    if raw:
        return table

    # rename time column so that all tables match in at least that
    if tcolumn != "time":
        table.rename_column(tcolumn, 'time')

    # add channel column to identify all triggers
    table.add_column(table.Column(data=numpy.repeat(channel, len(table)),
                                  name='channel'))

    table.sort('time')
    return table<|MERGE_RESOLUTION|>--- conflicted
+++ resolved
@@ -242,11 +242,7 @@
 
     # format params
     for key in read_kwargs:
-<<<<<<< HEAD
-        if (key.endswith(('columns', 'names', 'branches')) and isinstance(read_kwargs[key], str)):
-=======
         if key.endswith(('columns', 'names', 'branches')) and isinstance(read_kwargs[key], str):
->>>>>>> 30fb576f
             read_kwargs[key] = [x.strip() for x in read_kwargs[key].split(',')]
 
     # custom params for ETGs
@@ -257,12 +253,7 @@
 
 
 def get_triggers(channel, etg, segments, cache=None, snr=None, frange=None,
-<<<<<<< HEAD
-                 raw=False, extra_times=None, trigfind_kwargs={},
-                 **read_kwargs):
-=======
                  raw=False, extra_times=None, trigfind_kwargs={}, **read_kwargs):
->>>>>>> 30fb576f
     """Get triggers for the given channel
     """
     etg = _sanitize_name(etg)
@@ -298,10 +289,7 @@
             # if len(segcache) == 1:  # just pass the single filename
             #     segcache = segcache[0]
             # read trigger files one by one so we can ignore empty ones
-<<<<<<< HEAD
-=======
-
->>>>>>> 30fb576f
+
             # new = EventTable.read(segcache, **read_kwargs)
             new: EventTable = None
             for trig_file in segcache:
@@ -314,14 +302,8 @@
                 else:
                     pass    # place for a breakpoint
 
-<<<<<<< HEAD
             if new is not None and len(new) > 0:
                 new.meta = {k: new.meta[k] for k in TABLE_META if new.meta.get(k)}
-=======
-                if new is not None and len(new) > 0:
-                    new.meta = {k: new.meta[k] for k in TABLE_META if new.meta.get(k)}
-
->>>>>>> 30fb576f
                 if outofbounds:
                     new = new[in_segmentlist(new[new.dtype.names[0]], segaslist)]
                 tables.append(new)
